package overview

import (
	"fmt"

	"github.com/gdamore/tcell/v2"
	"github.com/rivo/tview"
	"github.com/vladimirvivien/ktop/application"
	"github.com/vladimirvivien/ktop/ui"
	"github.com/vladimirvivien/ktop/views/model"
	"k8s.io/apimachinery/pkg/api/resource"
)

type podPanel struct {
	app      *application.Application
	title    string
	root     *tview.Flex
	children []tview.Primitive
	listCols []string
	list     *tview.Table
	laidout  bool
	colMap   map[string]int // Maps column name to position index
}

func NewPodPanel(app *application.Application, title string) ui.Panel {
	p := &podPanel{app: app, title: title}
	p.Layout(nil)

	return p
}

func (p *podPanel) GetTitle() string {
	return p.title
}

func (p *podPanel) Layout(_ interface{}) {
	if !p.laidout {
		p.list = tview.NewTable()
		p.list.SetFixed(1, 0)
		p.list.SetBorder(false)
		p.list.SetBorders(false)
		p.list.SetFocusFunc(func() {
			p.list.SetSelectable(true, false)
			p.list.SetSelectedStyle(tcell.StyleDefault.Background(tcell.ColorYellow).Foreground(tcell.ColorBlue))
		})
		p.list.SetBlurFunc(func() {
			p.list.SetSelectable(false, false)
		})

		p.root = tview.NewFlex().SetDirection(tview.FlexRow).
			AddItem(p.list, 0, 1, true)
		p.root.SetBorder(true)
		p.root.SetTitle(p.GetTitle())
		p.root.SetTitleAlign(tview.AlignLeft)
		p.laidout = true
	}
}

func (p *podPanel) DrawHeader(data interface{}) {
	cols, ok := data.([]string)
	if !ok {
		panic(fmt.Sprintf("podPanel.DrawBody got unexpected data type %T", data))
	}

	// Initialize the column map
	p.colMap = make(map[string]int)
	p.listCols = cols
	
	// Set column headers and build column map
	for i, col := range p.listCols {
		p.list.SetCell(0, i,
			tview.NewTableCell(col).
				SetTextColor(tcell.ColorWhite).
				SetBackgroundColor(tcell.ColorDarkGreen).
				SetAlign(tview.AlignLeft).
				SetExpansion(100).
				SetSelectable(false),
		)
		
		// Map column name to position
		p.colMap[col] = i
	}
	p.list.SetFixed(1, 0)
}

func (p *podPanel) DrawBody(data interface{}) {
	pods, ok := data.([]model.PodModel)
	if !ok {
		panic(fmt.Sprintf("PodPanel.DrawBody got unexpected type %T", data))
	}

	client := p.app.GetK8sClient()
	metricsDisabled := client.AssertMetricsAvailable() != nil
	colorKeys := ui.ColorKeys{0: "green", 50: "yellow", 90: "red"}
	var cpuRatio, memRatio ui.Ratio
	var cpuGraph, memGraph string
	var cpuMetrics, memMetrics string

	p.root.SetTitle(fmt.Sprintf("%s(%d) ", p.GetTitle(), len(pods)))
	p.root.SetTitleAlign(tview.AlignLeft)

	for rowIdx, pod := range pods {
		rowIdx++ // offset for header row
		
		// Render each column that is included in the filtered view
		for _, colName := range p.listCols {
			colIdx, exists := p.colMap[colName]
			if !exists {
				continue
			}
			
			switch colName {
			case "NAMESPACE":
				p.list.SetCell(
					rowIdx, colIdx,
					&tview.TableCell{
						Text:  pod.Namespace,
						Color: tcell.ColorYellow,
						Align: tview.AlignLeft,
					},
				)
				
			case "POD":
				p.list.SetCell(
					rowIdx, colIdx,
					&tview.TableCell{
						Text:  pod.Name,
						Color: tcell.ColorYellow,
						Align: tview.AlignLeft,
					},
				)
				
			case "READY":
				p.list.SetCell(
					rowIdx, colIdx,
					&tview.TableCell{
						Text:  fmt.Sprintf("%d/%d", pod.ReadyContainers, pod.TotalContainers),
						Color: tcell.ColorYellow,
						Align: tview.AlignLeft,
					},
				)
				
			case "STATUS":
				p.list.SetCell(
					rowIdx, colIdx,
					&tview.TableCell{
						Text:  pod.Status,
						Color: tcell.ColorYellow,
						Align: tview.AlignLeft,
					},
				)
				
			case "RESTARTS":
				p.list.SetCell(
					rowIdx, colIdx,
					&tview.TableCell{
						Text:  fmt.Sprintf("%d", pod.Restarts),
						Color: tcell.ColorYellow,
						Align: tview.AlignLeft,
					},
				)
				
			case "AGE":
				p.list.SetCell(
					rowIdx, colIdx,
					&tview.TableCell{
						Text:  pod.TimeSince,
						Color: tcell.ColorYellow,
						Align: tview.AlignLeft,
					},
				)
				
			case "VOLS":
				p.list.SetCell(
					rowIdx, colIdx,
					&tview.TableCell{
						Text:  fmt.Sprintf("%d", pod.Volumes),
						Color: tcell.ColorYellow,
						Align: tview.AlignLeft,
					},
				)
				
			case "IP":
				p.list.SetCell(
					rowIdx, colIdx,
					&tview.TableCell{
						Text:  pod.IP,
						Color: tcell.ColorYellow,
						Align: tview.AlignLeft,
					},
				)
				
			case "NODE":
				p.list.SetCell(
					rowIdx, colIdx,
					&tview.TableCell{
						Text:  pod.Node,
						Color: tcell.ColorYellow,
						Align: tview.AlignLeft,
					},
				)
				
			case "CPU":
				if metricsDisabled {
					// no CPU metrics
					p.list.SetCell(
						rowIdx, colIdx,
						&tview.TableCell{
							Text:  "unavailable",
							Color: tcell.ColorYellow,
							Align: tview.AlignLeft,
						},
					)
				} else {
<<<<<<< HEAD
					cpuRatio = ui.GetRatio(float64(pod.PodUsageCpuQty.MilliValue()), float64(pod.PodRequestedCpuQty.MilliValue()))
					cpuGraph = ui.BarGraph(10, cpuRatio, colorKeys)
					cpuMetrics = fmt.Sprintf(
						"[white][%s[white]] %dm/%dm (%1.0f%%)",
						cpuGraph, pod.PodUsageCpuQty.MilliValue(), pod.PodRequestedCpuQty.MilliValue(), cpuRatio*100,
=======
					// Check if CPU limit is set (non-zero), otherwise use node limit
					var cpuDenominator float64
					var cpuLimitLabel string
					
					if pod.PodLimitCpuQty != nil && pod.PodLimitCpuQty.MilliValue() > 0 {
						// Use pod limit
						cpuDenominator = float64(pod.PodLimitCpuQty.MilliValue())
						cpuLimitLabel = fmt.Sprintf("%dm", pod.PodLimitCpuQty.MilliValue())
					} else {
						// Use node limit when pod limit is not set
						cpuDenominator = float64(pod.NodeAllocatableCpuQty.MilliValue())
						cpuLimitLabel = fmt.Sprintf("%dm*", pod.NodeAllocatableCpuQty.MilliValue())
					}
					
					cpuRatio = ui.GetRatio(float64(pod.PodUsageCpuQty.MilliValue()), cpuDenominator)
					cpuGraph = ui.BarGraph(10, cpuRatio, colorKeys)
					cpuMetrics = fmt.Sprintf(
						"[white][%s[white]] %dm/%s (%1.0f%%)",
						cpuGraph, pod.PodUsageCpuQty.MilliValue(), cpuLimitLabel, cpuRatio*100,
>>>>>>> c71964c2
					)
					p.list.SetCell(
						rowIdx, colIdx,
						&tview.TableCell{
							Text:  cpuMetrics,
							Color: tcell.ColorYellow,
							Align: tview.AlignLeft,
						},
					)
				}
				
			case "MEMORY":
				if metricsDisabled {
					// no Memory metrics
					p.list.SetCell(
						rowIdx, colIdx,
						&tview.TableCell{
							Text:  "unavailable",
							Color: tcell.ColorYellow,
							Align: tview.AlignLeft,
						},
					)
				} else {
<<<<<<< HEAD
					memRatio = ui.GetRatio(float64(pod.PodUsageMemQty.Value()), float64(pod.PodRequestedMemQty.Value()))
					memGraph = ui.BarGraph(10, memRatio, colorKeys)
					memMetrics = fmt.Sprintf(
						"[white][%s[white]] %dMi/%dMi (%1.0f%%)",
						memGraph, 
						pod.PodUsageMemQty.ScaledValue(resource.Mega), 
						pod.PodRequestedMemQty.ScaledValue(resource.Mega), 
=======
					// Check if memory limit is set (non-zero), otherwise use node limit
					var memDenominator float64
					var memLimitLabel string
					var memLimitScaled int64
					
					if pod.PodLimitMemQty != nil && pod.PodLimitMemQty.Value() > 0 {
						// Use pod limit
						memDenominator = float64(pod.PodLimitMemQty.Value())
						memLimitScaled = pod.PodLimitMemQty.ScaledValue(resource.Mega)
						memLimitLabel = fmt.Sprintf("%dMi", memLimitScaled)
					} else {
						// Use node limit when pod limit is not set
						memDenominator = float64(pod.NodeAllocatableMemQty.Value())
						memLimitScaled = pod.NodeAllocatableMemQty.ScaledValue(resource.Mega)
						memLimitLabel = fmt.Sprintf("%dMi*", memLimitScaled)
					}
					
					memRatio = ui.GetRatio(float64(pod.PodUsageMemQty.Value()), memDenominator)
					memGraph = ui.BarGraph(10, memRatio, colorKeys)
					memMetrics = fmt.Sprintf(
						"[white][%s[white]] %dMi/%s (%1.0f%%)",
						memGraph, 
						pod.PodUsageMemQty.ScaledValue(resource.Mega), 
						memLimitLabel, 
>>>>>>> c71964c2
						memRatio*100,
					)
					p.list.SetCell(
						rowIdx, colIdx,
						&tview.TableCell{
							Text:  memMetrics,
							Color: tcell.ColorYellow,
							Align: tview.AlignLeft,
						},
					)
				}
			}
		}
	}
}

func (p *podPanel) DrawFooter(_ interface{}) {}

func (p *podPanel) Clear() {
	p.list.Clear()
	p.Layout(nil)
	p.DrawHeader(p.listCols)
}

func (p *podPanel) GetRootView() tview.Primitive {
	return p.root
}

func (p *podPanel) GetChildrenViews() []tview.Primitive {
	return p.children
}<|MERGE_RESOLUTION|>--- conflicted
+++ resolved
@@ -212,13 +212,6 @@
 						},
 					)
 				} else {
-<<<<<<< HEAD
-					cpuRatio = ui.GetRatio(float64(pod.PodUsageCpuQty.MilliValue()), float64(pod.PodRequestedCpuQty.MilliValue()))
-					cpuGraph = ui.BarGraph(10, cpuRatio, colorKeys)
-					cpuMetrics = fmt.Sprintf(
-						"[white][%s[white]] %dm/%dm (%1.0f%%)",
-						cpuGraph, pod.PodUsageCpuQty.MilliValue(), pod.PodRequestedCpuQty.MilliValue(), cpuRatio*100,
-=======
 					// Check if CPU limit is set (non-zero), otherwise use node limit
 					var cpuDenominator float64
 					var cpuLimitLabel string
@@ -238,7 +231,6 @@
 					cpuMetrics = fmt.Sprintf(
 						"[white][%s[white]] %dm/%s (%1.0f%%)",
 						cpuGraph, pod.PodUsageCpuQty.MilliValue(), cpuLimitLabel, cpuRatio*100,
->>>>>>> c71964c2
 					)
 					p.list.SetCell(
 						rowIdx, colIdx,
@@ -262,15 +254,6 @@
 						},
 					)
 				} else {
-<<<<<<< HEAD
-					memRatio = ui.GetRatio(float64(pod.PodUsageMemQty.Value()), float64(pod.PodRequestedMemQty.Value()))
-					memGraph = ui.BarGraph(10, memRatio, colorKeys)
-					memMetrics = fmt.Sprintf(
-						"[white][%s[white]] %dMi/%dMi (%1.0f%%)",
-						memGraph, 
-						pod.PodUsageMemQty.ScaledValue(resource.Mega), 
-						pod.PodRequestedMemQty.ScaledValue(resource.Mega), 
-=======
 					// Check if memory limit is set (non-zero), otherwise use node limit
 					var memDenominator float64
 					var memLimitLabel string
@@ -295,7 +278,6 @@
 						memGraph, 
 						pod.PodUsageMemQty.ScaledValue(resource.Mega), 
 						memLimitLabel, 
->>>>>>> c71964c2
 						memRatio*100,
 					)
 					p.list.SetCell(
